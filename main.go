package agent

import (
	"bytes"
	"context"
	"fmt"
	"io"
	"log"
	"log/slog"
	"os"
	"time"

	"github.com/docker/docker/api/types/container"
	"github.com/docker/docker/api/types/image"
	"github.com/docker/docker/api/types/mount"
	"github.com/docker/docker/api/types/network"
	"github.com/docker/docker/client"
	v1 "github.com/opencontainers/image-spec/specs-go/v1"
	"github.com/resim-ai/agent/api"
	"github.com/spf13/viper"
	"golang.org/x/oauth2"
)

type agentStatus string

const (
	agentStatusIdle     agentStatus = "IDLE"
	agentStatusStarting agentStatus = "STARTING"
	agentStatusRunning  agentStatus = "RUNNING"
	agentStatusError    agentStatus = "ERROR"
)

type taskStatusMessage struct {
	Name   string
	Status api.TaskStatus
}

type Agent struct {
	APIClient    *api.ClientWithResponses
	DockerClient *client.Client
	Token        *oauth2.Token
	// tokenSource
	ClientID           string
	AuthHost           string
	APIHost            string
	Name               string
	PoolLabels         []string
	ConfigFileOverride string
	Status             agentStatus
	CurrentTaskName    string
	CurrentTaskStatus  api.TaskStatus
}

type Task api.TaskPollOutput

<<<<<<< HEAD
// TODO
// set up volumes
// upload outputs

func Start(a Agent) {
	slogLevel := new(slog.LevelVar)
	slog.SetDefault(
		slog.New(slog.NewTextHandler(os.Stdout, &slog.HandlerOptions{Level: slogLevel})),
	)

	err := a.loadConfig()
=======
func (a Agent) Start() error {
	err := a.LoadConfig()
>>>>>>> 39247169
	if err != nil {
		slog.Error("error loading config", "err", err)
		return err
	}

	// TODO: check apiHost is available

	err = a.initializeDockerClient()
	if err != nil {
		slog.Error("error initializing Docker client", "err", err)
		return err
	}
	defer a.DockerClient.Close()

	err = a.checkAuth()
	if err != nil {
		log.Fatal("error in authentication")
	}

	ctx := context.Background()

	// start api.Client
	var tokenSource oauth2.TokenSource
	tokenSource = oauth2.ReuseTokenSource(a.Token, tokenSource)
	oauthClient := oauth2.NewClient(ctx, tokenSource)
	a.Token, err = tokenSource.Token()
	if err != nil {
		log.Fatal(err)
	}
	a.APIClient, err = api.NewClientWithResponses(a.APIHost, api.WithHTTPClient(oauthClient))
	if err != nil {
		log.Fatal(err)
	}
	defer a.saveCredentialCache()

	agentStateChan := make(chan agentStatus)
	taskStateChan := make(chan taskStatusMessage)

	go func() {
		for {
			select {
			case taskStatusMessage := <-taskStateChan:
				a.updateTaskStatus(ctx, taskStatusMessage.Name, taskStatusMessage.Status)
			case agentStatus := <-agentStateChan:
				a.Status = agentStatus
			}
		}
	}()

	agentStateChan <- agentStatusIdle

	a.startHeartbeat(ctx)

	err = CreateTmpResimDir()
	if err != nil {
		slog.Error("Error creating /tmp/resim", "err", err)
		os.Exit(1)
	}

	for {
		a.checkAuth()

		task := a.getTask()
		if task.TaskName == nil {
<<<<<<< HEAD
			slog.Info("No task found. Snoozing...")
			time.Sleep(20 * time.Second)
			continue
		}
		slog.Info("Task found, starting work", "task name", task.TaskName)
=======
			time.Sleep(10 * time.Second)
			continue
		}

		slog.Info("Got new task", "task_name", *task.TaskName)

>>>>>>> 39247169
		taskStateChan <- taskStatusMessage{
			Name: *task.TaskName,
			// TODO: set this back to STARTING
			Status: "SUBMITTED",
		}
		agentStateChan <- agentStatusRunning
		a.pullImage(ctx, *task.WorkerImageURI)

		err := a.runWorker(ctx, Task(task), taskStateChan)
		if err != nil {
			slog.Error("Error running worker", "err", err)
		}

		agentStateChan <- agentStatusIdle

		if viper.GetBool(OneTaskKey) {
			slog.Info("Agent launched in one-task mode, exiting")
			os.Exit(0)
		}
	}
}

func (a *Agent) initializeDockerClient() error {
	var err error
	a.DockerClient, err = client.NewClientWithOpts(client.FromEnv)
	if err != nil {
		return err
	}

	return nil
}

func (a Agent) pullImage(ctx context.Context, targetImage string) error {
	slog.Info("Pulling image", "image", targetImage)
	r, err := a.DockerClient.ImagePull(ctx, targetImage, image.PullOptions{
		Platform: "linux/amd64",
	})
	if err != nil {
		return err
	}

	var buffer bytes.Buffer
	io.Copy(&buffer, r)
	r.Close()
	slog.Info("Pulled image", "image", targetImage)

	return nil
}

func GetConfigDir() (string, error) {
	expectedDir := os.ExpandEnv(ConfigPath)
	// Check first if the directory exists, and if it does not, create it:
	if _, err := os.Stat(expectedDir); os.IsNotExist(err) {
		err := os.Mkdir(expectedDir, 0o700)
		if err != nil {
			slog.Error("Error creating directory")
			return "", err
		}
	}
	return expectedDir, nil
}

func (a Agent) getTask() api.TaskPollOutput {
	ctx := context.Background()

<<<<<<< HEAD
	pollResponse, err := a.APIClient.TaskPollWithResponse(ctx, api.TaskPollInput{
		WorkerID:   a.Name,
=======
	pollResponse, err := a.ApiClient.TaskPollWithResponse(ctx, api.TaskPollInput{
		AgentID:    a.Name,
>>>>>>> 39247169
		PoolLabels: a.PoolLabels,
	})
	if err != nil {
		slog.Error("Error polling for task", "err", err)
	}

	if pollResponse.StatusCode() == 204 {
		// slog.Debug("No task available")
		return api.TaskPollOutput{}
	}

	if pollResponse.StatusCode() == 200 {
		task := pollResponse.JSON200
		return *task
	}

	return api.TaskPollOutput{}
}

func StringifyEnvironmentVariables(inputVars [][]string) []string {
	var envVars []string
	for _, v := range inputVars {
		envVarString := fmt.Sprintf("%v=%v", v[0], v[1])
		envVars = append(envVars, envVarString)
	}
	return envVars
}

func (a Agent) runWorker(ctx context.Context, task Task, taskStateChan chan taskStatusMessage) error {
	providedEnvVars := StringifyEnvironmentVariables(*task.WorkerEnvironmentVariables)
	extraEnvVars := []string{
		"RERUN_WORKER_ENVIRONMENT=dev",
	}

	config := &container.Config{
		Image: *task.WorkerImageURI,
		Env:   append(providedEnvVars, extraEnvVars...),
	}
	res, err := a.DockerClient.ContainerCreate(
		context.TODO(),
		config,
		&container.HostConfig{
			Mounts: []mount.Mount{
				{
					Type:   mount.TypeBind,
					Source: "/var/run/docker.sock",
					Target: "/var/run/docker.sock",
				},
				{
					Type:   mount.TypeBind,
					Source: "/tmp/resim",
					Target: "/tmp/resim",
				},
			},
		},
		&network.NetworkingConfig{},
		&v1.Platform{},
		*task.TaskName,
	)
	if err != nil {
		fmt.Println(err)
	}

	err = a.DockerClient.ContainerStart(ctx, res.ID, container.StartOptions{})
	if err != nil {
		return err
	}
	slog.Info("Container for task starting", "task", *task.TaskName)
	taskStateChan <- taskStatusMessage{
		Name:   *task.TaskName,
		Status: api.RUNNING,
	}
	a.setCurrentTask(*task.TaskName, api.RUNNING)
	for {
		status, err := a.DockerClient.ContainerInspect(ctx, res.ID)
		if err != nil {
			return err
		}
		if status.State.Status != "running" {
			if status.State.ExitCode == 0 {
				slog.Info("Container for task succeeded", "task", *task.TaskName)
				taskStateChan <- taskStatusMessage{
					Name:   *task.TaskName,
					Status: api.SUCCEEDED,
				}
			} else {
				slog.Info("Container exited non-zero", "task", *task.TaskName, "exit_code", status.State.ExitCode, "err", status.State.Error)
				taskStateChan <- taskStatusMessage{
					Name:   *task.TaskName,
					Status: api.ERROR,
				}
			}
			a.setCurrentTask("", "")
			break
		} else {
			slog.Info("Container is running", "task", *task.TaskName)
		}
		time.Sleep(2 * time.Second)
	}
	return nil
}

func (a *Agent) startHeartbeat(ctx context.Context) error {
	ticker := time.NewTicker(10 * time.Second)

	hbInput := api.AgentHeartbeatInput{
		AgentName:  &a.Name,
		PoolLabels: &a.PoolLabels,
	}

	go func() {
		for range ticker.C {

			if a.CurrentTaskName != "" {
				hbInput.TaskName = &a.CurrentTaskName
			}
			if a.CurrentTaskStatus != "" {
				hbInput.TaskStatus = &a.CurrentTaskStatus
			}

<<<<<<< HEAD
			res, err := a.APIClient.AgentHeartbeat(ctx, hbInput)
=======
			_, err := a.ApiClient.AgentHeartbeat(ctx, hbInput)
>>>>>>> 39247169
			if err != nil {
				log.Fatal(err)
			}
			// slog.Info("hb", "url", res.Request.URL, "status", res.StatusCode, "task_name", a.CurrentTaskName, "task_status", a.CurrentTaskStatus)
		}
	}()

	return nil
}

func (a *Agent) updateTaskStatus(ctx context.Context, taskName string, status api.TaskStatus) error {
	slog.Info("Updating task status", "task_name", taskName, "status", status)

<<<<<<< HEAD
	res, err := a.APIClient.UpdateTask(ctx, taskName, api.UpdateTaskInput{
=======
	_, err := a.ApiClient.UpdateTask(ctx, taskName, api.UpdateTaskInput{
>>>>>>> 39247169
		Status: &status,
	})

	return err
}

func (a *Agent) setCurrentTask(taskName string, status api.TaskStatus) {
	a.CurrentTaskName = taskName
	a.CurrentTaskStatus = status
}

func CreateTmpResimDir() error {
	dir := "/tmp/resim"
	if _, err := os.Stat(dir); os.IsNotExist(err) {
		err := os.Mkdir(dir, 0700)
		if err != nil {
			return err
		}
	}
	return nil
}<|MERGE_RESOLUTION|>--- conflicted
+++ resolved
@@ -53,22 +53,8 @@
 
 type Task api.TaskPollOutput
 
-<<<<<<< HEAD
-// TODO
-// set up volumes
-// upload outputs
-
-func Start(a Agent) {
-	slogLevel := new(slog.LevelVar)
-	slog.SetDefault(
-		slog.New(slog.NewTextHandler(os.Stdout, &slog.HandlerOptions{Level: slogLevel})),
-	)
-
-	err := a.loadConfig()
-=======
 func (a Agent) Start() error {
 	err := a.LoadConfig()
->>>>>>> 39247169
 	if err != nil {
 		slog.Error("error loading config", "err", err)
 		return err
@@ -133,20 +119,12 @@
 
 		task := a.getTask()
 		if task.TaskName == nil {
-<<<<<<< HEAD
-			slog.Info("No task found. Snoozing...")
-			time.Sleep(20 * time.Second)
-			continue
-		}
-		slog.Info("Task found, starting work", "task name", task.TaskName)
-=======
 			time.Sleep(10 * time.Second)
 			continue
 		}
 
 		slog.Info("Got new task", "task_name", *task.TaskName)
 
->>>>>>> 39247169
 		taskStateChan <- taskStatusMessage{
 			Name: *task.TaskName,
 			// TODO: set this back to STARTING
@@ -212,13 +190,8 @@
 func (a Agent) getTask() api.TaskPollOutput {
 	ctx := context.Background()
 
-<<<<<<< HEAD
-	pollResponse, err := a.APIClient.TaskPollWithResponse(ctx, api.TaskPollInput{
-		WorkerID:   a.Name,
-=======
 	pollResponse, err := a.ApiClient.TaskPollWithResponse(ctx, api.TaskPollInput{
 		AgentID:    a.Name,
->>>>>>> 39247169
 		PoolLabels: a.PoolLabels,
 	})
 	if err != nil {
@@ -339,11 +312,7 @@
 				hbInput.TaskStatus = &a.CurrentTaskStatus
 			}
 
-<<<<<<< HEAD
-			res, err := a.APIClient.AgentHeartbeat(ctx, hbInput)
-=======
 			_, err := a.ApiClient.AgentHeartbeat(ctx, hbInput)
->>>>>>> 39247169
 			if err != nil {
 				log.Fatal(err)
 			}
@@ -357,11 +326,7 @@
 func (a *Agent) updateTaskStatus(ctx context.Context, taskName string, status api.TaskStatus) error {
 	slog.Info("Updating task status", "task_name", taskName, "status", status)
 
-<<<<<<< HEAD
-	res, err := a.APIClient.UpdateTask(ctx, taskName, api.UpdateTaskInput{
-=======
 	_, err := a.ApiClient.UpdateTask(ctx, taskName, api.UpdateTaskInput{
->>>>>>> 39247169
 		Status: &status,
 	})
 
@@ -376,7 +341,7 @@
 func CreateTmpResimDir() error {
 	dir := "/tmp/resim"
 	if _, err := os.Stat(dir); os.IsNotExist(err) {
-		err := os.Mkdir(dir, 0700)
+		err := os.Mkdir(dir, 0o700)
 		if err != nil {
 			return err
 		}
