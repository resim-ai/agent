--- conflicted
+++ resolved
@@ -3,19 +3,17 @@
   pull_request:
     types:
       - closed
-<<<<<<< HEAD
 
-permissions:
-  id-token: write
-=======
   workflow_dispatch:
     inputs:
       environment:
         description: Environment to destroy
         type: string
         required: true
->>>>>>> 1a119280
 
+permissions:
+  id-token: write
+ 
 jobs:
   stop_instance:
     name: Stop test environment
